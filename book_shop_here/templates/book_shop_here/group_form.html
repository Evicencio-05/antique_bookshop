--- conflicted
+++ resolved
@@ -3,25 +3,6 @@
 {% load crispy_forms_tags %}
 
 {% block content %}
-<<<<<<< HEAD
-    <h1>{{ title|default:"Add Group" }}</h1>
-    {% if messages %}
-        <ul class="messages">
-            {% for message in messages %}
-            <li {% if message.tags %} class="{{ message.tags }}"{% endif %}>{{ message }}</li>
-            {% endfor %}
-        </ul>
-    {% endif %}
-    <form method="post">
-        {% csrf_token %}
-        {{ form|crispy }}
-        {% url 'book_shop_here:group-list' as cancel_link %}
-        <div class="mt-8 flex items-center space-x-4">
-            <button type="submit" class="inline-flex items-center bg-green-600 hover:bg-green-700 text-white font-semibold py-2 px-4 rounded focus:outline-none focus:ring-2 focus:ring-green-500">{% trans "Save" %}</button>
-            <a href="{{ cancel_link }}" class="inline-flex items-center bg-red-600 hover:bg-red-700 text-white font-semibold py-2 px-4 rounded focus:outline-none focus:ring-2 focus:ring-red-500">{% trans "Cancel" %}</a>
-        </div>
-    </form>
-=======
     <div class="bg-white p-6 rounded shadow">
         <h1 class="text-2xl font-bold text-blue-600 mb-4">{{ title|default:"Add Role" }}</h1>
         <form method="post" class="space-y-4">
@@ -114,5 +95,4 @@
             </div>
         </form>
     </div>
->>>>>>> b244cfab
 {% endblock %}